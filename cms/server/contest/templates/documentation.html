--- conflicted
+++ resolved
@@ -8,22 +8,25 @@
 
 <h2>{{ _("Programming languages and libraries") }}</h2>
 
-<<<<<<< HEAD
-<a href="/doc/">{{ _("Documentation") }}</a>
-=======
 {% if any(".cpp" in get_language(lang).source_extensions for lang in contest.languages) %}
 <h3>C++</h3>
 
-<p><a href="{{ contest_url("stl", "index.html") }}">{{ _("Standard Template Library") }}</a></p>
+<p><a href="/doc/cpp/en/">{{ _("Documentation") }}</a></p>
 {% end %}
 
 {% if any(".java" in get_language(lang).source_extensions for lang in contest.languages) %}
 <h3>Java</h3>
 
 <p>{{ _("The main Java class of the solution should have exactly the same name as the task.") }}</p>
+<p><a href="/doc/java/">{{ _("Documentation") }}</a></p>
 {% end %}
 
->>>>>>> 3695bff7
+{% if any(".pas" in get_language(lang).source_extensions for lang in contest.languages) %}
+<h3>Pascal</h3>
+
+<p><a href="/doc/fpc/fpctoc.html">{{ _("Documentation") }}</a></p>
+{% end %}
+
 
 <h2>{{ _("Submission details for compilation") }}</h2>
 
