--- conflicted
+++ resolved
@@ -32,15 +32,11 @@
 
 from sqlalchemy.orm import joinedload
 
-<<<<<<< HEAD
 from cms.db import Contest, SubmissionResult
 from cms.grading.scoring import task_score, ScoredSubmission
 from cms.grading.scoretypes import ScoreTypeGroup
-
-=======
 from cms.db import Contest
 from cms.grading.scoring import task_score
->>>>>>> 23eb2395
 from .base import BaseHandler, require_permission
 
 
