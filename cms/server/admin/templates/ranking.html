{% extends "base.html" %}

{% block core %}
<div class="core_title">
  <h1>Ranking</h1>
</div>
Download as <a href="{{ url("contest", contest.id, "ranking", "csv") }}">csv</a>, <a href="{{ url("contest", contest.id, "ranking", "txt") }}">text</a>.
<<<<<<< HEAD
Detailed rankings: <a href="{{ url("contest", contest.id, "printranking") }}">html</a>.
<table class="bordered">
=======
<table id="ranking-table" class="bordered">
>>>>>>> e5ab2d9e
  <thead>
    <tr>
      <th>Username</th>
      <th>User</th>
      {% if show_teams %}
      <th>Team</th>
      {% endif %}
      {% for task in contest.tasks %}
      <th data-sort-settings="numeric reversed"><a href="{{ url("task", task.id) }}">{{ task.name }}</a></th>
      {% endfor %}
      <th data-sort-settings="numeric reversed">Global</th>
    </tr>
  </thead>
  <tbody>
    {# This template assumes participations have two fields in addition to those in the DB: #}
    {# - scores: a list of pairs (score, is score partial) for each task; #}
    {# - total_score: the total score for the contest. #}
    {% for p in contest.participations %}
      {% if not p.hidden %}
    <tr>
      <td><a href="{{ url("contest", contest.id, "user", p.user.id, "edit") }}">{{ p.user.username }}</a></td>
      <td>{{ "%s %s"|format(p.user.first_name, p.user.last_name) }}</td>
      {% if show_teams %}
        {% if p.team %}
        <td><a href="{{ url("team", p.team_id) }}">{{ p.team.name }}</a></td>
        {% else %}
        <td></td>
        {% endif %}
      {% endif %}
      {% for t_score, t_partial in p.scores %}
      <td {%- if t_partial %} class="partial" {%- endif -%}>{{ t_score }}</td>
      {% endfor %}
      {% set total_score, partial = p.total_score %}
      <td {%- if partial %} class="partial" {%- endif -%}>{{ total_score }}</td>
    </tr>
      {% endif %}
    {% endfor %}
  </tbody>
</table>
<script>
  $(document).ready(function() {
    CMS.AWSUtils.init_table_sort($("#ranking-table"), true, -1);
  })
</script>
{% endblock core %}<|MERGE_RESOLUTION|>--- conflicted
+++ resolved
@@ -5,12 +5,8 @@
   <h1>Ranking</h1>
 </div>
 Download as <a href="{{ url("contest", contest.id, "ranking", "csv") }}">csv</a>, <a href="{{ url("contest", contest.id, "ranking", "txt") }}">text</a>.
-<<<<<<< HEAD
 Detailed rankings: <a href="{{ url("contest", contest.id, "printranking") }}">html</a>.
-<table class="bordered">
-=======
 <table id="ranking-table" class="bordered">
->>>>>>> e5ab2d9e
   <thead>
     <tr>
       <th>Username</th>
