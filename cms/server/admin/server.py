--- conflicted
+++ resolved
@@ -77,16 +77,14 @@
             shard=shard,
             listen_address=config.admin_listen_address)
 
-<<<<<<< HEAD
         # For printing of detailed results
         try:
             locale.setlocale(locale.LC_COLLATE, 'lv_LV.UTF-8')
             locale.setlocale(locale.LC_NUMERIC, 'lv_LV.UTF-8')
         except locale.Error:
             logger.warning("Failed to set lv_LV.UTF-8 locale")
-=======
+
         self.jinja2_environment = AWS_ENVIRONMENT
->>>>>>> d039656e
 
         # A list of pending notifications.
         self.notifications = []
