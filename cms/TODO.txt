*** BLOCKERS



** Low priority

* Always refer to tasks, testcases and such by id instead of num (as
  it is for everything else).

* In the submissions list (both *WS), provide some fast way to see the
  result without open the fold. This should work with subtasks, but
  first we need to understand what are subtasks for us.




*** OTHERS



** Database

* MED: (Probably) useful to store scores once they are computed by
  ScoringService. This may be useful also for displaying reason
  (i.e. show to user/admins the score of a submission).

* LOW: Define appropriate UNIQUE indexes in the database.

* LOW: It may be interesting to keep in the Contest not only the last
  scoring snapshot, but a snapshot for each moments in which the
  scorings change.



** Worker

* LOW: Should be able to work with 32 bits programs even when running in
  64 bits mode.
  - This actually appears to be quite complicated: it is probably
    easier and more secure to just ask that everything must be made
    with the same number of bits; at the moment it is assumed that
    everything works at 32 bits. I have a 64 bits system and keep
    the Worker inside a 32 bits chroot.

* MED: Check before and after the job that the job isn't already
  done. This might happen if we lose contact with a worker and we
  reassign the job. We trust both workers' result, but we want that
  the outcomes are refreshed only when the admins say so.



** Task types

* HIGH: implement communication task types.

* LOW: ease the creation of new task types.



** ContestWebServer

* MED: concurrency: if there are more than 1 CWS, there is a (very
  slight) chance that feature such as - but not limited to - "partial
  submission filler" and "avoid frequent submissions" will not work as
  expected. (This may be fixed using ip_hash in nginx.)

* MED: make cookies expire after some inactivity time.

* LOW: Reload of submissions' status does not work as it best, please
  fix.

* LOW: ability to send not only zipped but also tarred submissions.

* LOW: Some idea to improve the Web interface:
  - Ability to backup files.
  - Ability to talk with Emacs psychologist, in case of a particularly
    difficult contest.
  - Put an Italian flag somewhere.
  - I think that the AGPL license also asks us to put appropriate
    copyright notices in the Web interface.



** AdminWebServer

* HIGH: Fix the fact that if I write a long answer, then select a
  short one, the long one disappears from the interface but is sent
  anyway.

* HIGH (and easy): show information about {compilation,evaluation}
  shard and sandbox when available on the database.

* MED: when reevaluating, ask if we want to wipe everything, or only
  the evaluation, or only the scoring (in the case we implement the
  persistent scores in the db).

* LOW: when updating/adding contests, users, and so on, warn SS so
  that it gives the new information to RWS.

* MED: give possibility to see the output of an evaluation (storing
  them in the FS?).

* LOW: auto updating submission statuses.



** YamlImporter

* LOW: Provide facilities to translate the task's statement.

* LOW: Provide an environment to build tasks better than make_Makefile and
  friends.





** File{Storage,Cacher}

* LOW: Add support to optionally check file digests when trasferring them, both
  on client and on server side. Moreover, add an API call to ask the
  server to verify some file's digest.



** AsyncLibrary

* MED: Decide on bind_obj=None behaviour and about keeping bind_obj.




** ResourceService

* LOW: do not occupy a lot of memory.



<<<<<<< HEAD
=======


>>>>>>> a1bbb3c2
** Misc

* LOW: ES and SS should periodically find automatically submission to
  analyze (i.e., not compiled/evaluated/scored).

* MED: Ditch RelativeScores and assume that a score depends only on
  the outcome of the submission.<|MERGE_RESOLUTION|>--- conflicted
+++ resolved
@@ -136,11 +136,6 @@
 
 
 
-<<<<<<< HEAD
-=======
-
-
->>>>>>> a1bbb3c2
 ** Misc
 
 * LOW: ES and SS should periodically find automatically submission to
