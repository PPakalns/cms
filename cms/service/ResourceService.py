--- conflicted
+++ resolved
@@ -176,12 +176,6 @@
     upon request.
 
     """
-<<<<<<< HEAD
-    def __init__(self, shard, autorestart=False):
-        Service.__init__(self, shard)
-
-        self.autorestart = autorestart
-=======
     def __init__(self, shard, contest_id=None, autorestart=False):
         """If contest_id is not None, we assume the user wants the
         autorestart feature.
@@ -191,7 +185,6 @@
 
         self.contest_id = contest_id
         self.autorestart = autorestart or (contest_id is not None)
->>>>>>> 3695bff7
 
         # _local_store is a dictionary indexed by time in int(epoch)
         self._local_store = []
@@ -206,12 +199,8 @@
             logger.warning("Will not run ProxyService "
                            "since it requires a contest id.")
         # Dict service with bool to mark if we will restart them.
-<<<<<<< HEAD
-        self._will_restart = dict((service, self.autorestart)
-=======
         self._will_restart = dict((service,
                                    None if not self.autorestart else True)
->>>>>>> 3695bff7
                                   for service in self._local_services)
         # Found process associate to the ServiceCoord.
         self._procs = dict((service, None)
@@ -265,27 +254,11 @@
             if proc is None or not proc.is_running():
                 proc = matcher.find(service, self._services_prev_cpu_times)
                 self._procs[service] = proc
-<<<<<<< HEAD
-                # We have a process, but maybe it has been shut down
-                if not proc.is_running():
-                    # If so, let us find the new one
-                    proc = self._find_proc(service)
-                    # If there is no new one, continue
-                    if proc is None:
-                        running = False
-                    else:
-                        self._procs[service] = proc
-
-            if not running:
-                # We do not pass a contest id to the service. Services
-                # requiring a contest id should be started separately.
-=======
             # If we still do not find it, there is no process, and we
             # have nothing to do.
             if proc is None or not proc.is_running():
                 # We give contest_id even if the service doesn't need
                 # it, since it causes no trouble.
->>>>>>> 3695bff7
                 logger.info("Restarting (%s, %s)...",
                             service.name, service.shard)
                 command = "cms%s" % service.name
@@ -294,17 +267,12 @@
                         ".",
                         "scripts",
                         "cms%s" % service.name)
-<<<<<<< HEAD
-                process = subprocess.Popen([command,
-                                            "%d" % service.shard],
-=======
                 args = [command, "%d" % service.shard]
                 if self.contest_id is not None:
                     args += ["-c", str(self.contest_id)]
                 else:
                     args += ["-c", "ALL"]
                 process = subprocess.Popen(args,
->>>>>>> 3695bff7
                                            stdout=DEVNULL,
                                            stderr=subprocess.STDOUT
                                            )
