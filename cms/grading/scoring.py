#!/usr/bin/env python3

# Contest Management System - http://cms-dev.github.io/
# Copyright © 2010-2015 Giovanni Mascellani <mascellani@poisson.phc.unipi.it>
# Copyright © 2010-2018 Stefano Maggiolo <s.maggiolo@gmail.com>
# Copyright © 2010-2012 Matteo Boscariol <boscarim@hotmail.com>
# Copyright © 2013 Bernard Blackham <bernard@largestprime.net>
# Copyright © 2013-2014 Luca Wehrstedt <luca.wehrstedt@gmail.com>
# Copyright © 2014 Fabian Gundlach <320pointsguy@gmail.com>
# Copyright © 2016 Myungwoo Chun <mc.tamaki@gmail.com>
# Copyright © 2016 Amir Keivan Mohtashami <akmohtashami97@gmail.com>
#
# This program is free software: you can redistribute it and/or modify
# it under the terms of the GNU Affero General Public License as
# published by the Free Software Foundation, either version 3 of the
# License, or (at your option) any later version.
#
# This program is distributed in the hope that it will be useful,
# but WITHOUT ANY WARRANTY; without even the implied warranty of
# MERCHANTABILITY or FITNESS FOR A PARTICULAR PURPOSE.  See the
# GNU Affero General Public License for more details.
#
# You should have received a copy of the GNU Affero General Public License
# along with this program.  If not, see <http://www.gnu.org/licenses/>.

from collections import namedtuple

from sqlalchemy.orm import joinedload

from cms.db import Submission
from cmscommon.constants import \
    SCORE_MODE_MAX, SCORE_MODE_MAX_SUBTASK, SCORE_MODE_MAX_TOKENED_LAST


__all__ = [
    "compute_changes_for_dataset", "task_score", "ScoredSubmission"
]


SubmissionScoreDelta = namedtuple(
    'SubmissionScoreDelta',
    ['submission', 'old_score', 'new_score',
     'old_public_score', 'new_public_score',
     'old_ranking_score_details', 'new_ranking_score_details'])


def compute_changes_for_dataset(old_dataset, new_dataset):
    """This function will compute the differences expected when changing from
    one dataset to another.

    old_dataset (Dataset): the original dataset, typically the active one.
    new_dataset (Dataset): the dataset to compare against.

    returns (list): a list of tuples of SubmissionScoreDelta tuples
        where they differ. Those entries that do not differ will have
        None in the pair of respective tuple entries.

    """
    # If we are switching tasks, something has gone seriously wrong.
    if old_dataset.task is not new_dataset.task:
        raise ValueError(
            "Cannot compare datasets referring to different tasks.")

    task = old_dataset.task

    def compare(a, b):
        if a == b:
            return False, (None, None)
        else:
            return True, (a, b)

    # Construct query with all relevant fields to avoid roundtrips to the DB.
    submissions = \
        task.sa_session.query(Submission)\
            .filter(Submission.task == task)\
            .options(joinedload(Submission.participation))\
            .options(joinedload(Submission.token))\
            .options(joinedload(Submission.results)).all()

    ret = []
    for s in submissions:
        old = s.get_result(old_dataset)
        new = s.get_result(new_dataset)

        diff1, pair1 = compare(
            old.score if old is not None else None,
            new.score if new is not None else None)
        diff2, pair2 = compare(
            old.public_score if old is not None else None,
            new.public_score if new is not None else None)
        diff3, pair3 = compare(
            old.ranking_score_details if old is not None else None,
            new.ranking_score_details if new is not None else None)

        if diff1 or diff2 or diff3:
            ret.append(SubmissionScoreDelta(*(s,) + pair1 + pair2 + pair3))

    return ret


# Computing global scores (for ranking).

<<<<<<< HEAD
class ScoredSubmission:
    """Helper class to store the scored submission.

    """
    def __init__(self):
        self.s = None

def task_score(participation, task, public=False, only_tokened=False, *, submission=None):
=======
def task_score(participation, task,
               public=False, only_tokened=False, rounded=False):
>>>>>>> 98cf4d57
    """Return the score of a contest's user on a task.

    participation (Participation): the user and contest for which to
        compute the score.
    task (Task): the task for which to compute the score.
    public (bool): if True, compute the public score (that is, the one
        discoverable looking only at the results of public testcases) instead
        of the full score.
    only_tokened (bool): if True, compute the score discoverable only looking
        at the results of tokened submissions (that is, the score that the user
        would obtain if all non-tokened submissions scored 0.0, or equivalently
        had not been scored yet).
<<<<<<< HEAD
    submission (ScoredSubmission): Optional object to save the scored submission.
=======
    rounded (bool): if True, round the score to the task's score_precision.
>>>>>>> 98cf4d57

    return ((float, bool)): the score of user on task, and True if not
        all submissions of the participation in the task have been scored.

    """
    # As this function is primarily used when generating a rankings table
    # (AWS's RankingHandler), we optimize for the case where we are generating
    # results for all users and all tasks. As such, for the following code to
    # be more efficient, the query that generated task and user should have
    # come from a joinedload with the submissions, tokens and
    # submission_results table. Doing so means that this function should incur
    # no exta database queries.

    if public and only_tokened:
        raise ValueError(
            "Requested public task score restricted to tokened submissions. "
            "This is a programming error: users have access to all public "
            "scores regardless of token status.")

    assert task.score_mode == SCORE_MODE_MAX_TOKENED_LAST or not submission

    submissions = [s for s in participation.submissions
                   if s.task is task and s.official]
    if len(submissions) == 0:
        return 0.0, False

    submissions_and_results = [
        (s, s.get_result(task.active_dataset))
        for s in sorted(submissions, key=lambda s: s.timestamp)]

    score_details_tokened = []
    partial = False
    for s, sr in submissions_and_results:
        if sr is None or not sr.scored():
            partial = True
            score, score_details = None, None
        elif public:
            score, score_details = sr.public_score, sr.public_score_details
        elif only_tokened and not s.tokened():
            # If the caller wants the only_tokened score and this submission is
            # not tokened, the score mode should ignore its score. To do so, we
            # send to the score mode what we would send if it wasn't already
            # scored.
            score, score_details = None, None
        else:
            score, score_details = sr.score, sr.score_details
        score_details_tokened.append((score, score_details, s.tokened(), s))

    if task.score_mode == SCORE_MODE_MAX:
        score = _task_score_max(score_details_tokened)
    elif task.score_mode == SCORE_MODE_MAX_SUBTASK:
        score = _task_score_max_subtask(score_details_tokened)
    elif task.score_mode == SCORE_MODE_MAX_TOKENED_LAST:
<<<<<<< HEAD
        return _task_score_max_tokened_last(score_details_tokened, submission=submission), partial
=======
        score = _task_score_max_tokened_last(score_details_tokened)
>>>>>>> 98cf4d57
    else:
        raise ValueError("Unknown score mode '%s'" % task.score_mode)
    if rounded:
        score = round(score, task.score_precision)
    return score, partial


def _task_score_max_tokened_last(score_details_tokened, *, submission=None):
    """Compute score using the "max tokened last" score mode.

    This was used in IOI 2010-2012. The score of a participant on a task is
    the maximum score amongst all tokened submissions and the last submission
    (not yet computed scores count as 0.0).

    score_details_tokened ([(float|None, object|None, bool, Submission)]): a tuple for each
        submission of the user in the task, containing score, score details
        (each None if not scored yet), if the submission was tokened and the submission itself.
    submission (ScoredSubmission): An optional object to store scored submission.

    return (float): the score.

    """

    # The score of the last submission (if computed, otherwise 0.0). Note that
    # partial will be set to True in the next loop.
    last_score, _, _, last_submission = score_details_tokened[-1]
    if last_score is None:
        last_score = 0.0

    # The maximum score amongst the tokened submissions (not yet computed
    # scores count as 0.0).
    max_tokened_score, max_tokened_submission = 0.0, None
    for score, _, tokened, s in score_details_tokened:
        if score is not None:
            if tokened:
                if score >= max_tokened_score:
                    max_tokened_score, max_tokened_submission = score, s

    if max_tokened_score > last_score:
        score, s = max_tokened_score, max_tokened_submission
    else:
        score, s = last_score, last_submission

    if submission:
        submission.s = s

    return score


def _task_score_max_subtask(score_details_tokened):
    """Compute score using the "max subtask" score mode.

    This has been used in IOI since 2017. The score of a participant on a
    task is the sum, over the subtasks, of the maximum score amongst all
    submissions for that subtask (not yet computed scores count as 0.0).

    If this score mode is selected, all tasks should be children of
    ScoreTypeGroup, or follow the same format for their score details. If
    this is not true, the score mode will work as if the task had a single
    subtask.

    score_details_tokened ([(float|None, object|None, bool, Submission)]): a tuple for each
        submission of the user in the task, containing score, score details
        (each None if not scored yet), if the submission was tokened and the submission itself.

    return (float): the score.

    """
    # Maximum score for each subtask (not yet computed scores count as 0.0).
    max_scores = {}

    for score, details, _, _ in score_details_tokened:
        if score is None:
            continue

        if details == [] and score == 0.0:
            # Submission did not compile, ignore it.
            continue

        try:
            subtask_scores = dict(
                (subtask["idx"],
                 subtask["score_fraction"] * subtask["max_score"])
                for subtask in details)
        except Exception:
            subtask_scores = None

        if subtask_scores is None or len(subtask_scores) == 0:
            # Task's score type is not group, assume a single subtask.
            subtask_scores = {1: score}

        for idx, score in subtask_scores.items():
            max_scores[idx] = max(max_scores.get(idx, 0.0), score)

    return sum(max_scores.values())


def _task_score_max(score_details_tokened):
    """Compute score using the "max" score mode.

    This was used in IOI 2013-2016. The score of a participant on a task is
    the maximum score amongst all submissions (not yet computed scores count
    as 0.0).

    score_details_tokened ([(float|None, object|None, bool, Submission)]): a tuple for each
        submission of the user in the task, containing score, score details
        (each None if not scored yet), if the submission was tokened and the submission itself.

    return (float): the score.

    """
    max_score = 0.0

    for score, _, _, _ in score_details_tokened:
        if score is not None:
            max_score = max(max_score, score)

    return max_score<|MERGE_RESOLUTION|>--- conflicted
+++ resolved
@@ -100,7 +100,6 @@
 
 # Computing global scores (for ranking).
 
-<<<<<<< HEAD
 class ScoredSubmission:
     """Helper class to store the scored submission.
 
@@ -108,11 +107,8 @@
     def __init__(self):
         self.s = None
 
-def task_score(participation, task, public=False, only_tokened=False, *, submission=None):
-=======
 def task_score(participation, task,
-               public=False, only_tokened=False, rounded=False):
->>>>>>> 98cf4d57
+               public=False, only_tokened=False, rounded=False, *, submission=None):
     """Return the score of a contest's user on a task.
 
     participation (Participation): the user and contest for which to
@@ -125,11 +121,8 @@
         at the results of tokened submissions (that is, the score that the user
         would obtain if all non-tokened submissions scored 0.0, or equivalently
         had not been scored yet).
-<<<<<<< HEAD
+    rounded (bool): if True, round the score to the task's score_precision.
     submission (ScoredSubmission): Optional object to save the scored submission.
-=======
-    rounded (bool): if True, round the score to the task's score_precision.
->>>>>>> 98cf4d57
 
     return ((float, bool)): the score of user on task, and True if not
         all submissions of the participation in the task have been scored.
@@ -183,11 +176,7 @@
     elif task.score_mode == SCORE_MODE_MAX_SUBTASK:
         score = _task_score_max_subtask(score_details_tokened)
     elif task.score_mode == SCORE_MODE_MAX_TOKENED_LAST:
-<<<<<<< HEAD
-        return _task_score_max_tokened_last(score_details_tokened, submission=submission), partial
-=======
-        score = _task_score_max_tokened_last(score_details_tokened)
->>>>>>> 98cf4d57
+        score = _task_score_max_tokened_last(score_details_tokened, submission=submission)
     else:
         raise ValueError("Unknown score mode '%s'" % task.score_mode)
     if rounded:
